--- conflicted
+++ resolved
@@ -63,7 +63,6 @@
     /**
      * @depends testAddSimpleFilter
      */
-<<<<<<< HEAD
     public function testAddExtraIndexFilter(): void
     {
         $query = new Query(
@@ -104,28 +103,6 @@
     /**
      * @depends testAddSimpleFilter
      */
-    public function testAddFilterDeprecation(): void
-    {
-        $query = new Query('author_audit', $this->createConnection(), $this->createProviderConfiguration([]));
-        $query->addFilter(Query::TRANSACTION_HASH, '123abc');
-
-        $filters = $query->getFilters();
-        self::assertCount(1, $filters[Query::TRANSACTION_HASH], 'Filter is added.');
-        self::assertSame('123abc', $filters[Query::TRANSACTION_HASH][0]->getValue(), 'Filter is added.');
-
-        $query->addFilter(Query::TRANSACTION_HASH, '456def');
-
-        $filters = $query->getFilters();
-        self::assertCount(2, $filters[Query::TRANSACTION_HASH], 'Filter is added.');
-        self::assertSame('123abc', $filters[Query::TRANSACTION_HASH][0]->getValue(), 'First filter is ok.');
-        self::assertSame('456def', $filters[Query::TRANSACTION_HASH][1]->getValue(), 'Second filter is added.');
-    }
-
-    /**
-     * @depends testAddSimpleFilter
-     */
-=======
->>>>>>> baa0ce28
     public function testAddUnexpectedFilter(): void
     {
         $query = new Query('author_audit', $this->createConnection(), $this->createProviderConfiguration([]));
